# This is a basic workflow to help you get started with Actions

name: java-build

# Controls when the action will run. Triggers the workflow on push or pull request
# events but only for the master branch
on: [push]

# A workflow run is made up of one or more jobs that can run sequentially or in parallel
jobs:
  # This workflow contains a single job called "build"
  java-build:
    # The type of runner that the job will run on
    runs-on: ubuntu-latest

    # Steps represent a sequence of tasks that will be executed as part of the job
    steps:
      # Checks-out your repository under $GITHUB_WORKSPACE, so your job can access it
<<<<<<< HEAD
      - uses: actions/checkout@v2
        with:
          lfs: true
      - name: Checkout LFS objects
        run: git lfs checkout
=======
      - uses: actions/checkout@v3
>>>>>>> d1a9c590

      - name: Set up Java
        uses: actions/setup-java@v3
        with:
          java-version: 17
          distribution: oracle
      
      - name: Cache Maven dependencies
        id: maven-dep
        uses: actions/cache@v3
        env:
            cache-name: maven-dep-modules
        with:
            path: ~/.m2/repository
            key: ${{ runner.os }}-build-${{ env.cache-name }}-${{ hashFiles('**/*.jar') }}
            restore-keys: | 
                ${{ runner.os }}-build-${{ env.cache-name }}-
                ${{ runner.os }}-build-
                ${{ runner.os }}-

      - name: Update apt
        run: sudo apt install 

      - name: Install C dependencies
        run: sudo apt install -yq libnetcdf-dev

      - name: Compile Java code
        run:  | 
            mvn build-helper:remove-project-artifact
<<<<<<< HEAD
            mvn -B package -Dmaven.test.skip=true
=======
            mvn -B package -DskipTests=false
>>>>>>> d1a9c590
<|MERGE_RESOLUTION|>--- conflicted
+++ resolved
@@ -16,22 +16,28 @@
     # Steps represent a sequence of tasks that will be executed as part of the job
     steps:
       # Checks-out your repository under $GITHUB_WORKSPACE, so your job can access it
-<<<<<<< HEAD
-      - uses: actions/checkout@v2
+      - name: Checkout repository
+        uses: actions/checkout@v3
+
+      - name: Create LFS file list
+        run: git lfs ls-files -l | cut -d' ' -f1 | sort > .lfs-assets-id
+
+      - name: Restore LFS cache
+        uses: actions/cache@v2
+        id: lfs-cache
         with:
-          lfs: true
-      - name: Checkout LFS objects
-        run: git lfs checkout
-=======
-      - uses: actions/checkout@v3
->>>>>>> d1a9c590
+          path: .git/lfs
+          key: ${{ runner.os }}-lfs-${{ hashFiles('.lfs-assets-id') }}-v1
+
+      - name: Pull lfs data, if not cached
+        run: git lfs pull
 
       - name: Set up Java
         uses: actions/setup-java@v3
         with:
           java-version: 17
           distribution: oracle
-      
+
       - name: Cache Maven dependencies
         id: maven-dep
         uses: actions/cache@v3
@@ -40,22 +46,18 @@
         with:
             path: ~/.m2/repository
             key: ${{ runner.os }}-build-${{ env.cache-name }}-${{ hashFiles('**/*.jar') }}
-            restore-keys: | 
+            restore-keys: |
                 ${{ runner.os }}-build-${{ env.cache-name }}-
                 ${{ runner.os }}-build-
                 ${{ runner.os }}-
 
       - name: Update apt
-        run: sudo apt install 
+        run: sudo apt update
 
       - name: Install C dependencies
         run: sudo apt install -yq libnetcdf-dev
 
       - name: Compile Java code
-        run:  | 
+        run:  |
             mvn build-helper:remove-project-artifact
-<<<<<<< HEAD
-            mvn -B package -Dmaven.test.skip=true
-=======
-            mvn -B package -DskipTests=false
->>>>>>> d1a9c590
+            mvn -B package -DskipTests=false