/* 
 * 
 * ICHTHYOP, a Lagrangian tool for simulating ichthyoplankton dynamics
 * http://www.ichthyop.org
 * 
 * Copyright (C) IRD (Institut de Recherce pour le Developpement) 2006-2020
 * http://www.ird.fr
 * 
 * Main developper: Philippe VERLEY (philippe.verley@ird.fr), Nicolas Barrier (nicolas.barrier@ird.fr)
 * Contributors (alphabetically sorted):
 * Gwendoline ANDRES, Sylvain BONHOMMEAU, Bruno BLANKE, Timothée BROCHIER,
 * Christophe HOURDIN, Mariem JELASSI, David KAPLAN, Fabrice LECORNU,
 * Christophe LETT, Christian MULLON, Carolina PARADA, Pierrick PENVEN,
 * Stephane POUS, Nathan PUTMAN.
 * 
 * Ichthyop is a free Java tool designed to study the effects of physical and
 * biological factors on ichthyoplankton dynamics. It incorporates the most
 * important processes involved in fish early life: spawning, movement, growth,
 * mortality and recruitment. The tool uses as input time series of velocity,
 * temperature and salinity fields archived from oceanic models such as NEMO,
 * ROMS, MARS or SYMPHONIE. It runs with a user-friendly graphic interface and
 * generates output files that can be post-processed easily using graphic and
 * statistical software. 
 * 
 * To cite Ichthyop, please refer to Lett et al. 2008
 * A Lagrangian Tool for Modelling Ichthyoplankton Dynamics
 * Environmental Modelling & Software 23, no. 9 (September 2008) 1210-1214
 * doi:10.1016/j.envsoft.2008.02.005
 * 
 * This program is free software: you can redistribute it and/or modify
 * it under the terms of the GNU General Public License as published by
 * the Free Software Foundation (version 3 of the License). For a full 
 * description, see the LICENSE file.
 * 
 * This program is distributed in the hope that it will be useful,
 * but WITHOUT ANY WARRANTY; without even the implied warranty of
 * MERCHANTABILITY or FITNESS FOR A PARTICULAR PURPOSE.  See the
 * GNU General Public License for more details.
 * 
 * You should have received a copy of the GNU General Public License
 * along with this program.  If not, see <https://www.gnu.org/licenses/>.
 * 
 */

package org.previmer.ichthyop.action;

import org.previmer.ichthyop.util.MTRandom;
import org.previmer.ichthyop.particle.IParticle;
import org.previmer.ichthyop.dataset.IDataset;

/**
 *
 * @author pverley
 */
public class VDispActionEloise extends AbstractAction {

    private MTRandom random;
    private String kv_field;
    
    /** Increase of resolution for the linear interpolation */
    private final int N = 5;
    
    private final int window = 8;
    private final int window2 = window / 2;

    public void loadParameters() throws Exception {
        random = new MTRandom(true);
        kv_field = getParameter("kv_field");
        getSimulationManager().getDataset().requireVariable(kv_field, getClass());
    }
    
     @Override
    public void init(IParticle particle) {
        // Nothing to do
    }

    public void execute(IParticle particle) {
        particle.increment(getVDispersion(particle.getGridCoordinates(), getSimulationManager().getTimeManager().getTime(), getSimulationManager().getTimeManager().get_dt()));
    }

    /**
     * Simulates vertical dispersion.
     * We used the Random walk model thoroughly described by André W Visser
     * with reflecting boundary conditions.
     * The equation includes a random component and a non random advective
     * component from areas of low diffusivity to areas of high diffusivity.
     * This second term represents the gradient of diffusivity
     * and prevents form artificial accumlation of particles in areas of low
     * diffusivity.
     *
     * <p>
     * The equation requires the diffusivity K at any point z and the first
     * derivative of K at point z.
     * In paper North et all 2006, it is shown that a mere linear interpolation
     * of the diffusivity leads to artificial aggregation of particles where
     * abrupt changes in vertical diffusivity occured. She suggested to fit a
     * continuous function (tension spline) to a smoothed profile of vertical
     * diffusivities. In ROMS and MARS NetCDF dataset, the vertical diffusivity
     * has already been average in time so we decided to skip the preliminary
     * spatial smoothing of the diffusivity profile. Please see {@link #getKv}
     * for details about the computation of the diffusivity at any depth.
     * </p>
     * <p>
     * Reference:
     * <ul>
     * <li>Visser 1997. Using random walk models to simulate the vertical
     * distribution of particles in a turbulent water column.
     * Paper can be download from
     * {@link http://www.int-res.com/articles/meps/158/m158p275.pdf}
     * <li>North, E. W., R. R. Hood, S.-Y. Chao, and L. P. Sanford. 2006.
     * Using a random displacement model to simulate turbulent particle motion
     * in a baroclinic frontal zone: a new implementation scheme and model
     * performance tests. Journal of Marine Systems 60: 365-380.
     * </ul>
     * </p>
     *
     * @param pGrid a double[] grid coordinates (x, y, z) of the particle
     * @param dt a double, simulation time step [second]
     * @return a double[], the move of the particle (0, 0, dz) due to vertical
     * dispersion.
     * @see #getKv for details about the calculation of the diffusivity and the
     * first derivative.
     */
    public double[] getVDispersion(double[] pGrid, double time, double dt) {
        
        double dz, diffzKv;
        
        IDataset dataset = getSimulationManager().getDataset();
        double depth = dataset.z2depth(pGrid[0], pGrid[1], pGrid[2]);
        
        // Horizontal mean of the depth and K profiles
        double[][] verticalProfile = this.horizontalMean(pGrid, time, dt);
        
        // Linear interpolation of the vertical profile
        double[][] interpolatedProfile = this.linearInterpolation(verticalProfile);
        
        // Running mean of the interpolated profile
        double[][] runningMeanProfile = this.runningMean(interpolatedProfile);
                
        // Compute the spline values (dK and K) for the particle's depth
        double[] spline = this.compute_spline(runningMeanProfile, depth);
        diffzKv = spline[0];
        
        // Update the spline values for the updated particle's position
        double updatedZ = depth + 0.5d * diffzKv * dt;
        double[] updatedSpline = this.compute_spline(runningMeanProfile, updatedZ);
        double updatedKv = updatedSpline[1];
        
        double R = 2.d * random.nextDouble() - 1.d;

<<<<<<< HEAD
        // Computing the dz using depths 
        double dz = -(kvSpline[0] * dt + R * Math.sqrt(6.d * kvSpline[1] * dt));    
=======
        dz = -(diffzKv * dt + R * Math.sqrt(6.d * updatedKv * dt));    
>>>>>>> e12aab3c
        double newz = dataset.z2depth(pGrid[0], pGrid[1], pGrid[2]) + dz;   
        double depth_max = dataset.z2depth(pGrid[0], pGrid[1], 0);

        // Reflecting boundary conditions 
        if (newz > 0){
            newz = -newz ; 
        }
        if (newz < depth_max){
            newz = depth_max - newz + depth_max;
        }
        
        // Computing the sigma coordinates for vertical positions to deduce the dz in sigma coordinates  
        double vgrid = pGrid[2];
        double vgrid_newz = dataset.depth2z(pGrid[0], pGrid[1], newz);
        dz = vgrid_newz - vgrid;
        
        return new double[]{0.d, 0.d, dz};
        
    }

    /** Computes the second derivative */
    private double diff2(double[] X, double[] Z, int k) {

        int length = X.length;
        /** Returns NaN if size <= 2 */
        if (length < 3) {
            return Double.NaN;
        }

        /** This return statement traduces the natural spline hypothesis
         * M(0) = M(nz - 1) = 0 */
        if ((k <= 0) || (k >= (length - 1))) {
            return 0.d;
        }
        
        return (X[k + 1] - 2.d * X[k] + X[k - 1]) / (Math.pow(Z[k + 1] - Z[k], 2));
        
    }
    
    /** Computes the cubic spline interpolation based on the equations of
     * CUBIC SPLINE INTERPOLATION: A REVIEW, by George Walberg
     * https://core.ac.uk/download/pdf/161439407.pdf */
    private double[] compute_spline(double[][] input, double depth) {
        
        double[] Zk = input[0];
        double[] Kv = input[1];
        int nz = Kv.length;
        int k;
        
        // First, find the k index of the interpolated depths
        for (k = 0; k < nz; k++) { 
            if (depth < Zk[k]) {
                break;
            }
        }
        k--;
        
        double a, b, c, d;
        
        double ddepth = depth - Zk[k];  // ddepth is always positive as well
        /** Compute the polynomial coefficients of the piecewise of the spline
         * contained between [k; k + 1]. Let's take M = Kv''
         * a = (M(k + 1) - M(k)) / 6  ==> A3
         * b = M(k) / 2  ==> A2
         * c = Kv(k + 1) - Kv(k) - (M(k + 1) - M(k)) / 6  ==> A1
         * d = Kv(k);  ==> A0
         */
         
        // depth between two consecutives cells
        
        double deltaZK = Zk[k + 1] - Zk[k];
        d = Kv[k];
        c = (Kv[k + 1] - Kv[k]) / deltaZK - deltaZK * (diff2(Kv, Zk, k + 1) + 2.d * diff2(Kv, Zk, k)) / 6.d;
        b = diff2(Kv, Zk, k) / 2.d;
        a = (diff2(Kv, Zk, k + 1) - diff2(Kv, Zk, k)) / (6.d * deltaZK);

        /** Compute Kv'(z) based on a(dx)^3 + b(dx)^2 + cdx + d
         * Kv'(z) = 3.d * a * dz2 + 2.d * b * dz + c; */
        double diffKv = c + ddepth * (2.d * b + 3.d * a * ddepth);
        double kZ = d + ddepth * (c + ddepth * (b + ddepth * a));
        return new double[] {diffKv, kZ};
        
    }
    
    /** Computes a linear interpolation of the Kv field stored at the Zk depth. 
     * The output grid is regular and resolution is increased by a N factor. 
     * Output is returned as a 2D array.
     * output[0][] = interpolated depths
     * output[1][] = interpolated K
     * */
    public double[][] linearInterpolation(double[][] input) { 
        
        int p;
        double[] Zk = input[0];
        double[] Kv = input[1];
        int nz = Zk.length;
        double[][] output = new double[2][this.N * nz];
        
        // creation of the interpolated depth
        double zMin = Zk[0];
        double zMax = Zk[nz - 1];
        double steps = (zMax - zMin) / (this.N * nz - 1);
        for (int k = 0; k < this.N * nz; k++) {
            output[0][k] = zMin + k * steps;
        }
        
        // interpolation of data
        for (int k = 0; k < this.N * nz; k++) {
            
            // Interpolated depth
            double zTemp = output[0][k];
            
            // Looking for the input k index used for the interpolation.
            // p is the index of the right most interpolation depth
            for (p = 0; p < nz; p++) { 
                if(zTemp < Zk[p]) { 
                    break;
                }   
            }
            // move p index to the left
            p--;
            double frac = (zTemp - Zk[p]) / (Zk[p + 1] - Zk[p]);
            output[1][k] = (1 - frac) * Kv[p] + frac * Kv[p + 1];
            
        }
        
        return output;
    }
    
    /** Computes a linear interpolation of the Kv field stored at the Zk depth. 
     * The output grid is regular and resolution is increased by a N factor. 
     * Output is returned as a 2D array.
     * output[0][] = interpolated depths
     * output[1][] = interpolated K
     * */
    public double[][] runningMean(double[][] input) { 

        int p;
        int nz = input[0].length;
        int newN = nz - 2 * window2 + 1;
        
        double[][] output = new double[2][newN];

        for (p = this.window2; p < nz - this.window2 + 1; p++) {
            for (int i = 0; i < window; i++) {
                output[0][p - window2] += input[0][i + p - window2] / window;
                output[1][p - window2] += input[1][i + p - window2] / window;
            }
        }

        return output;

    }
    
    
    /** Spatial interpolation of the Kv and diffKv values.
     * 
     * Returns a 2D array of dimension (2, nz) with 
     * output[0] = interpolated depth
     * output[1] = interpolated Kz
     * 
     * @param pGrid
     * @param time
     * @param dt
     * @return
     */
    private double[][] horizontalMean(double[] pGrid, double time, double dt) {

        int nz = getSimulationManager().getDataset().get_nz();
        
        // init the output for the spatially interpolated depths (first row) and Kv
        // (second row)
        double[][] output = new double[2][nz];
        IDataset dataset = getSimulationManager().getDataset();
        double co;
        double x, y, dx, dy;
        int i, j;
        int n = dataset.isCloseToCost(pGrid) ? 1 : 2;

        double[] CO = new double[nz];

        x = pGrid[0];
        y = pGrid[1];
        i = (int) x;
        j = (int) y;
        dx = x - Math.floor(x);
        dy = y - Math.floor(y);

        for (int ii = 0; ii < n; ii++) {
            for (int jj = 0; jj < n; jj++) {
                // Interpolation weight for horizontal interpolation
                co = Math.abs((1.d - (double) ii - dx) * (1.d - (double) jj - dy));
                for (int kk = 0; kk < nz; kk++) {
                    double tempKv = dataset.get(kv_field, new double[] { i + ii, j + jj, kk }, time).doubleValue();
                    double tempZ = dataset.z2depth(i + ii, j + jj, kk);
                    if (!Double.isNaN(tempKv)) {
                        output[0][kk] += tempZ * co;
                        output[1][kk] += tempKv * co;
                        CO[kk] += co;
                    }
                }
            }
        }

        for (int kk = 0; kk < nz; kk++) {
            if (CO[kk] != 0) {
                output[0][kk] /= CO[kk];
                output[1][kk] /= CO[kk];
            }
        }

        return output;
    }
}<|MERGE_RESOLUTION|>--- conflicted
+++ resolved
@@ -148,12 +148,7 @@
         
         double R = 2.d * random.nextDouble() - 1.d;
 
-<<<<<<< HEAD
-        // Computing the dz using depths 
-        double dz = -(kvSpline[0] * dt + R * Math.sqrt(6.d * kvSpline[1] * dt));    
-=======
         dz = -(diffzKv * dt + R * Math.sqrt(6.d * updatedKv * dt));    
->>>>>>> e12aab3c
         double newz = dataset.z2depth(pGrid[0], pGrid[1], pGrid[2]) + dz;   
         double depth_max = dataset.z2depth(pGrid[0], pGrid[1], 0);
 
