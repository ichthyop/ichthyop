/* 
 * 
 * ICHTHYOP, a Lagrangian tool for simulating ichthyoplankton dynamics
 * http://www.ichthyop.org
 * 
 * Copyright (C) IRD (Institut de Recherce pour le Developpement) 2006-2020
 * http://www.ird.fr
 * 
 * Main developper: Philippe VERLEY (philippe.verley@ird.fr), Nicolas Barrier (nicolas.barrier@ird.fr)
 * Contributors (alphabetically sorted):
 * Gwendoline ANDRES, Sylvain BONHOMMEAU, Bruno BLANKE, Timothée BROCHIER,
 * Christophe HOURDIN, Mariem JELASSI, David KAPLAN, Fabrice LECORNU,
 * Christophe LETT, Christian MULLON, Carolina PARADA, Pierrick PENVEN,
 * Stephane POUS, Nathan PUTMAN.
 * 
 * Ichthyop is a free Java tool designed to study the effects of physical and
 * biological factors on ichthyoplankton dynamics. It incorporates the most
 * important processes involved in fish early life: spawning, movement, growth,
 * mortality and recruitment. The tool uses as input time series of velocity,
 * temperature and salinity fields archived from oceanic models such as NEMO,
 * ROMS, MARS or SYMPHONIE. It runs with a user-friendly graphic interface and
 * generates output files that can be post-processed easily using graphic and
 * statistical software. 
 * 
 * To cite Ichthyop, please refer to Lett et al. 2008
 * A Lagrangian Tool for Modelling Ichthyoplankton Dynamics
 * Environmental Modelling & Software 23, no. 9 (September 2008) 1210-1214
 * doi:10.1016/j.envsoft.2008.02.005
 * 
 * This program is free software: you can redistribute it and/or modify
 * it under the terms of the GNU General Public License as published by
 * the Free Software Foundation (version 3 of the License). For a full 
 * description, see the LICENSE file.
 * 
 * This program is distributed in the hope that it will be useful,
 * but WITHOUT ANY WARRANTY; without even the implied warranty of
 * MERCHANTABILITY or FITNESS FOR A PARTICULAR PURPOSE.  See the
 * GNU General Public License for more details.
 * 
 * You should have received a copy of the GNU General Public License
 * along with this program.  If not, see <https://www.gnu.org/licenses/>.
 * 
 */

package org.previmer.ichthyop.release;

import java.util.logging.Level;
import org.previmer.ichthyop.*;
import org.previmer.ichthyop.particle.IParticle;
import org.previmer.ichthyop.event.ReleaseEvent;
import org.previmer.ichthyop.io.ReleaseZoneTracker;
import org.previmer.ichthyop.io.ZoneTracker;
import org.previmer.ichthyop.particle.ParticleFactory;

/**
 *
 * @author pverley
 */
public class ZoneRelease extends AbstractRelease {

    private int nbReleaseZones, nParticles;
    private boolean is3D;

    @Override
    public void loadParameters() throws Exception {

        /* Get number of particles to release */
        nParticles = Integer.valueOf(getParameter("number_particles"));

        /* Check whether 2D or 3D simulation */
        is3D = getSimulationManager().getDataset().is3D();

        /* Load release zones*/
        getSimulationManager().getZoneManager().loadZonesFromFile(getParameter("zone_file"), TypeZone.RELEASE);
        nbReleaseZones = (null != getSimulationManager().getZoneManager().getZones(TypeZone.RELEASE))
                ? getSimulationManager().getZoneManager().getZones(TypeZone.RELEASE).size()
                : 0;
        getSimulationManager().getOutputManager().addPredefinedTracker(ZoneTracker.class);
        getSimulationManager().getOutputManager().addPredefinedTracker(ReleaseZoneTracker.class);
    }
    
    /**
     * Dispatch cells according to the user definition.
     *
     * @return the number of particles per release zone.
     */
    private int[] dispatchUserDefParticles() {

        double totalPercentage = 0;
        int nParticleSum = 0; 
        // assign number of particles per zone proportionnaly to zone extents
        int[] nParticlePerZone = new int[nbReleaseZones];
        for (int i_zone = 0; i_zone < nbReleaseZones; i_zone++) {
            Zone zone = getSimulationManager().getZoneManager().getZones(TypeZone.RELEASE).get(i_zone);
            int nParticulesZone = (int) zone.getProportionParticles() * nParticles;
            nParticlePerZone[i_zone] = nParticulesZone;
            nParticleSum += nParticlePerZone[i_zone];
            totalPercentage += zone.getProportionParticles();
        }
        
        if (totalPercentage != 1) {
            StringBuilder sb = new StringBuilder();
            sb.append("Total proportion must be less equan than 100. ");
            sb.append("Actual proportion is ");
            sb.append(totalPercentage * 100);
            throw new IllegalArgumentException(sb.toString());
        }

        // adjust number of particles per zones in case rounding did not match
        // exactly expected number of particles.
        int sign = (int) Math.signum(nParticles - nParticleSum);
        if (sign != 0) {
            for (int i = 0; i < Math.abs(nParticles - nParticleSum); i++) {
                nParticlePerZone[i % nbReleaseZones] += sign;
            }
        }

        for (int i_zone = 0; i_zone < nbReleaseZones; i_zone++) {
            if (nParticlePerZone[i_zone] == 0) getLogger().log(Level.WARNING, "Release zone {0} has not been attributed any particle. It may be too small compared to other release zones or its definition may be flawed.", i_zone);
        }

        return nParticlePerZone;
    }

    /**
     * Computes and returns the number of particles per release zone,
     * proportionally to zone extents.
     *
     * @return the number of particles per release zone.
     */
    private int[] dispatchParticlesArea() {

        double areaTot = 0;
        for (int i_zone = 0; i_zone < nbReleaseZones; i_zone++) {
            Zone zone = getSimulationManager().getZoneManager().getZones(TypeZone.RELEASE).get(i_zone);
            areaTot += zone.getArea();
        }

        // assign number of particles per zone proportionnaly to zone extents
        int[] nParticlePerZone = new int[nbReleaseZones];
        int nParticleSum = 0;
        for (int i_zone = 0; i_zone < nbReleaseZones; i_zone++) {
            Zone zone = getSimulationManager().getZoneManager().getZones(TypeZone.RELEASE).get(i_zone);
            nParticlePerZone[i_zone] = (int) Math.round(nParticles * zone.getArea() / areaTot);
            nParticleSum += nParticlePerZone[i_zone];
        }

        // adjust number of particles per zones in case rounding did not match
        // exactly expected number of particles.
        int sign = (int) Math.signum(nParticles - nParticleSum);
        if (sign != 0) {
            for (int i = 0; i < Math.abs(nParticles - nParticleSum); i++) {
                nParticlePerZone[i % nbReleaseZones] += sign;
            }
        }
        
        for (int i_zone = 0; i_zone < nbReleaseZones; i_zone++) {
            if (nParticlePerZone[i_zone] == 0) getLogger().log(Level.WARNING, "Release zone {0} has not been attributed any particle. It may be too small compared to other release zones or its definition may be flawed.", i_zone);
        }

        return nParticlePerZone;
    }

    @Override
    public int release(ReleaseEvent event) throws Exception {
        
        boolean userDefinedNParticles = false;
        
        if(isNull("user_defined_nparticles")) {
            userDefinedNParticles = false;
        } else {
            userDefinedNParticles = Boolean.valueOf(getParameter("user_defined_nparticles"));
        }
        
        int[] nParticlePerZone;
        if(userDefinedNParticles) { 
            nParticlePerZone = this.dispatchUserDefParticles();
        } else {
            nParticlePerZone = dispatchParticlesArea();
        }
        int index = Math.max(getSimulationManager().getSimulation().getPopulation().size(), 0);

        for (int i_zone = 0; i_zone < nbReleaseZones; i_zone++) {
            Zone zone = getSimulationManager().getZoneManager().getZones(TypeZone.RELEASE).get(i_zone);
            double xmin = zone.getXmin();
            double xmax = zone.getXmax();
            double ymin = zone.getYmin();
            double ymax = zone.getYmax();
            double upDepth = 0, lowDepth = 0;
            if (is3D) {
                upDepth = zone.getUpperDepth();
                lowDepth = zone.getLowerDepth();
            }
            // release particles randomly within the zone
            for (int p = 0; p < nParticlePerZone[i_zone]; p++) {
                int DROP_MAX = 2000;
                IParticle particle = null;
                int counter = 0;
                while (null == particle) {
                    if (counter++ > DROP_MAX) {
                        throw new NullPointerException("Unable to release particle in release zone " + zone.getIndex() + ". Check out the zone definitions.");
                    }
                    double x = xmin + Math.random() * (xmax - xmin);
                    double y = ymin + Math.random() * (ymax - ymin);
                    double depth = Double.NaN;
                    if (is3D) {
                        depth = -1.d * (upDepth + Math.random() * (lowDepth - upDepth));
                    }
                    particle = ParticleFactory.createZoneParticle(index, x, y, depth);
                }
                getSimulationManager().getSimulation().getPopulation().add(particle);
                index++;
            }
        }

        return index;
    }

    @Override
    public int getNbParticles() {
        return nParticles;
    }
<<<<<<< HEAD
    
=======

>>>>>>> 8027839e
}<|MERGE_RESOLUTION|>--- conflicted
+++ resolved
@@ -220,9 +220,4 @@
     public int getNbParticles() {
         return nParticles;
     }
-<<<<<<< HEAD
-    
-=======
-
->>>>>>> 8027839e
 }