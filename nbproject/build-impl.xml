--- conflicted
+++ resolved
@@ -19,13 +19,8 @@
   - cleanup
 
         -->
-<<<<<<< HEAD
 <project xmlns:j2seproject1="http://www.netbeans.org/ns/j2se-project/1" xmlns:j2seproject3="http://www.netbeans.org/ns/j2se-project/3" xmlns:jaxrpc="http://www.netbeans.org/ns/j2se-project/jax-rpc" basedir=".." default="default" name="ichthyop-trunk-impl">
-    <fail message="Please build using Ant 1.7.1 or higher.">
-=======
-<project xmlns:j2seproject1="http://www.netbeans.org/ns/j2se-project/1" xmlns:j2seproject3="http://www.netbeans.org/ns/j2se-project/3" xmlns:jaxrpc="http://www.netbeans.org/ns/j2se-project/jax-rpc" basedir=".." default="default" name="ichthyop_stable_v3-impl">
     <fail message="Please build using Ant 1.8.0 or higher.">
->>>>>>> 7914734f
         <condition>
             <not>
                 <antversion atleast="1.8.0"/>
@@ -159,22 +154,7 @@
         <condition else="" property="endorsed.classpath.cmd.line.arg" value="-Xbootclasspath/p:'${toString:endorsed.classpath.path}'">
             <length length="0" string="${endorsed.classpath}" when="greater"/>
         </condition>
-<<<<<<< HEAD
         <property name="javac.fork" value="false"/>
-=======
-        <condition else="false" property="jdkBug6558476">
-            <and>
-                <matches pattern="1\.[56]" string="${java.specification.version}"/>
-                <not>
-                    <os family="unix"/>
-                </not>
-            </and>
-        </condition>
-        <property name="javac.fork" value="${jdkBug6558476}"/>
-        <property name="jar.index" value="false"/>
-        <property name="jar.index.metainf" value="${jar.index}"/>
-        <property name="copylibs.rebase" value="true"/>
-        <available file="${meta.inf.dir}/persistence.xml" property="has.persistence.xml"/>
         <condition property="junit.available">
             <or>
                 <available classname="org.junit.Test" classpath="${run.test.classpath}"/>
@@ -196,7 +176,6 @@
         <condition else="" property="testng.debug.mode" value="-mixed">
             <istrue value="${junit+testng.available}"/>
         </condition>
->>>>>>> 7914734f
     </target>
     <target name="-post-init">
         <!-- Empty placeholder for easier customization. -->
@@ -303,8 +282,7 @@
             <attribute default="" name="testmethods"/>
             <element name="customize" optional="true"/>
             <sequential>
-                <property name="junit.forkmode" value="perTest"/>
-                <junit dir="${work.dir}" errorproperty="tests.failed" failureproperty="tests.failed" fork="true" forkmode="${junit.forkmode}" showoutput="true" tempdir="${build.dir}">
+                <junit dir="${work.dir}" errorproperty="tests.failed" failureproperty="tests.failed" fork="true" showoutput="true" tempdir="${build.dir}">
                     <test methods="@{testmethods}" name="@{testincludes}" todir="${build.test.results.dir}"/>
                     <syspropertyset>
                         <propertyref prefix="test-sys-prop."/>
@@ -320,142 +298,6 @@
     </target>
     <target if="${nb.junit.batch}" name="-init-macrodef-junit-batch" unless="${nb.junit.single}">
         <macrodef name="junit" uri="http://www.netbeans.org/ns/j2se-project/3">
-            <attribute default="${includes}" name="includes"/>
-            <attribute default="${excludes}" name="excludes"/>
-            <attribute default="**" name="testincludes"/>
-            <attribute default="" name="testmethods"/>
-            <element name="customize" optional="true"/>
-            <sequential>
-                <junit dir="${work.dir}" errorproperty="tests.failed" failureproperty="tests.failed" fork="true" showoutput="true" tempdir="${build.dir}">
-                    <batchtest todir="${build.test.results.dir}"/>
-                    <syspropertyset>
-                        <propertyref prefix="test-sys-prop."/>
-                        <mapper from="test-sys-prop.*" to="*" type="glob"/>
-                    </syspropertyset>
-                    <formatter type="brief" usefile="false"/>
-                    <formatter type="xml"/>
-<<<<<<< HEAD
-                    <jvmarg line="${endorsed.classpath.cmd.line.arg}"/>
-                    <jvmarg line="${run.jvmargs}"/>
-=======
-                    <jvmarg value="-ea"/>
-                    <customize/>
-                </junit>
-            </sequential>
-        </macrodef>
-    </target>
-    <target depends="-init-macrodef-junit-init,-init-macrodef-junit-single, -init-macrodef-junit-batch" if="${junit.available}" name="-init-macrodef-junit"/>
-    <target if="${testng.available}" name="-init-macrodef-testng">
-        <macrodef name="testng" uri="http://www.netbeans.org/ns/j2se-project/3">
-            <attribute default="${includes}" name="includes"/>
-            <attribute default="${excludes}" name="excludes"/>
-            <attribute default="**" name="testincludes"/>
-            <attribute default="" name="testmethods"/>
-            <element name="customize" optional="true"/>
-            <sequential>
-                <condition else="" property="testng.methods.arg" value="@{testincludes}.@{testmethods}">
-                    <isset property="test.method"/>
-                </condition>
-                <union id="test.set"/>
-                <taskdef classname="org.testng.TestNGAntTask" classpath="${run.test.classpath}" name="testng"/>
-                <testng classfilesetref="test.set" failureProperty="tests.failed" methods="${testng.methods.arg}" mode="${testng.mode}" outputdir="${build.test.results.dir}" suitename="ichthyop_stable_v3" testname="TestNG tests" workingDir="${work.dir}">
-                    <xmlfileset dir="${build.test.classes.dir}" includes="@{testincludes}"/>
-                    <propertyset>
-                        <propertyref prefix="test-sys-prop."/>
-                        <mapper from="test-sys-prop.*" to="*" type="glob"/>
-                    </propertyset>
-                    <customize/>
-                </testng>
-            </sequential>
-        </macrodef>
-    </target>
-    <target name="-init-macrodef-test-impl">
-        <macrodef name="test-impl" uri="http://www.netbeans.org/ns/j2se-project/3">
-            <attribute default="${includes}" name="includes"/>
-            <attribute default="${excludes}" name="excludes"/>
-            <attribute default="**" name="testincludes"/>
-            <attribute default="" name="testmethods"/>
-            <element implicit="true" name="customize" optional="true"/>
-            <sequential>
-                <echo>No tests executed.</echo>
-            </sequential>
-        </macrodef>
-    </target>
-    <target depends="-init-macrodef-junit" if="${junit.available}" name="-init-macrodef-junit-impl">
-        <macrodef name="test-impl" uri="http://www.netbeans.org/ns/j2se-project/3">
-            <attribute default="${includes}" name="includes"/>
-            <attribute default="${excludes}" name="excludes"/>
-            <attribute default="**" name="testincludes"/>
-            <attribute default="" name="testmethods"/>
-            <element implicit="true" name="customize" optional="true"/>
-            <sequential>
-                <j2seproject3:junit excludes="@{excludes}" includes="@{includes}" testincludes="@{testincludes}" testmethods="@{testmethods}">
-                    <customize/>
-                </j2seproject3:junit>
-            </sequential>
-        </macrodef>
-    </target>
-    <target depends="-init-macrodef-testng" if="${testng.available}" name="-init-macrodef-testng-impl">
-        <macrodef name="test-impl" uri="http://www.netbeans.org/ns/j2se-project/3">
-            <attribute default="${includes}" name="includes"/>
-            <attribute default="${excludes}" name="excludes"/>
-            <attribute default="**" name="testincludes"/>
-            <attribute default="" name="testmethods"/>
-            <element implicit="true" name="customize" optional="true"/>
-            <sequential>
-                <j2seproject3:testng excludes="@{excludes}" includes="@{includes}" testincludes="@{testincludes}" testmethods="@{testmethods}">
-                    <customize/>
-                </j2seproject3:testng>
-            </sequential>
-        </macrodef>
-    </target>
-    <target depends="-init-macrodef-test-impl,-init-macrodef-junit-impl,-init-macrodef-testng-impl" name="-init-macrodef-test">
-        <macrodef name="test" uri="http://www.netbeans.org/ns/j2se-project/3">
-            <attribute default="${includes}" name="includes"/>
-            <attribute default="${excludes}" name="excludes"/>
-            <attribute default="**" name="testincludes"/>
-            <attribute default="" name="testmethods"/>
-            <sequential>
-                <j2seproject3:test-impl excludes="@{excludes}" includes="@{includes}" testincludes="@{testincludes}" testmethods="@{testmethods}">
-                    <customize>
-                        <classpath>
-                            <path path="${run.test.classpath}"/>
-                        </classpath>
-                        <jvmarg line="${endorsed.classpath.cmd.line.arg}"/>
-                        <jvmarg line="${run.jvmargs}"/>
-                        <jvmarg line="${run.jvmargs.ide}"/>
-                    </customize>
-                </j2seproject3:test-impl>
-            </sequential>
-        </macrodef>
-    </target>
-    <target if="${junit.available}" name="-init-macrodef-junit-debug" unless="${nb.junit.batch}">
-        <macrodef name="junit-debug" uri="http://www.netbeans.org/ns/j2se-project/3">
-            <attribute default="${includes}" name="includes"/>
-            <attribute default="${excludes}" name="excludes"/>
-            <attribute default="**" name="testincludes"/>
-            <attribute default="" name="testmethods"/>
-            <element name="customize" optional="true"/>
-            <sequential>
-                <property name="junit.forkmode" value="perTest"/>
-                <junit dir="${work.dir}" errorproperty="tests.failed" failureproperty="tests.failed" fork="true" forkmode="${junit.forkmode}" showoutput="true" tempdir="${build.dir}">
-                    <test methods="@{testmethods}" name="@{testincludes}" todir="${build.test.results.dir}"/>
-                    <syspropertyset>
-                        <propertyref prefix="test-sys-prop."/>
-                        <mapper from="test-sys-prop.*" to="*" type="glob"/>
-                    </syspropertyset>
-                    <formatter type="brief" usefile="false"/>
-                    <formatter type="xml"/>
-                    <jvmarg value="-ea"/>
-                    <jvmarg line="${debug-args-line}"/>
-                    <jvmarg value="-Xrunjdwp:transport=${debug-transport},address=${jpda.address}"/>
-                    <customize/>
-                </junit>
-            </sequential>
-        </macrodef>
-    </target>
-    <target if="${nb.junit.batch}" name="-init-macrodef-junit-debug-batch">
-        <macrodef name="junit-debug" uri="http://www.netbeans.org/ns/j2se-project/3">
             <attribute default="${includes}" name="includes"/>
             <attribute default="${excludes}" name="excludes"/>
             <attribute default="**" name="testincludes"/>
@@ -471,165 +313,14 @@
                     </syspropertyset>
                     <formatter type="brief" usefile="false"/>
                     <formatter type="xml"/>
-                    <jvmarg value="-ea"/>
-                    <jvmarg line="${debug-args-line}"/>
-                    <jvmarg value="-Xrunjdwp:transport=${debug-transport},address=${jpda.address}"/>
                     <customize/>
->>>>>>> 7914734f
                 </junit>
             </sequential>
         </macrodef>
     </target>
-<<<<<<< HEAD
-=======
-    <target depends="-init-macrodef-junit-debug,-init-macrodef-junit-debug-batch" if="${junit.available}" name="-init-macrodef-junit-debug-impl">
-        <macrodef name="test-debug-impl" uri="http://www.netbeans.org/ns/j2se-project/3">
-            <attribute default="${includes}" name="includes"/>
-            <attribute default="${excludes}" name="excludes"/>
-            <attribute default="**" name="testincludes"/>
-            <attribute default="" name="testmethods"/>
-            <element implicit="true" name="customize" optional="true"/>
-            <sequential>
-                <j2seproject3:junit-debug excludes="@{excludes}" includes="@{includes}" testincludes="@{testincludes}" testmethods="@{testmethods}">
-                    <customize/>
-                </j2seproject3:junit-debug>
-            </sequential>
-        </macrodef>
-    </target>
-    <target if="${testng.available}" name="-init-macrodef-testng-debug">
-        <macrodef name="testng-debug" uri="http://www.netbeans.org/ns/j2se-project/3">
-            <attribute default="${main.class}" name="testClass"/>
-            <attribute default="" name="testMethod"/>
-            <element name="customize2" optional="true"/>
-            <sequential>
-                <condition else="-testclass @{testClass}" property="test.class.or.method" value="-methods @{testClass}.@{testMethod}">
-                    <isset property="test.method"/>
-                </condition>
-                <condition else="-suitename ichthyop_stable_v3 -testname @{testClass} ${test.class.or.method}" property="testng.cmd.args" value="@{testClass}">
-                    <matches pattern=".*\.xml" string="@{testClass}"/>
-                </condition>
-                <delete dir="${build.test.results.dir}" quiet="true"/>
-                <mkdir dir="${build.test.results.dir}"/>
-                <j2seproject3:debug classname="org.testng.TestNG" classpath="${debug.test.classpath}">
-                    <customize>
-                        <customize2/>
-                        <jvmarg value="-ea"/>
-                        <arg line="${testng.debug.mode}"/>
-                        <arg line="-d ${build.test.results.dir}"/>
-                        <arg line="-listener org.testng.reporters.VerboseReporter"/>
-                        <arg line="${testng.cmd.args}"/>
-                    </customize>
-                </j2seproject3:debug>
-            </sequential>
-        </macrodef>
-    </target>
-    <target depends="-init-macrodef-testng-debug" if="${testng.available}" name="-init-macrodef-testng-debug-impl">
-        <macrodef name="testng-debug-impl" uri="http://www.netbeans.org/ns/j2se-project/3">
-            <attribute default="${main.class}" name="testClass"/>
-            <attribute default="" name="testMethod"/>
-            <element implicit="true" name="customize2" optional="true"/>
-            <sequential>
-                <j2seproject3:testng-debug testClass="@{testClass}" testMethod="@{testMethod}">
-                    <customize2/>
-                </j2seproject3:testng-debug>
-            </sequential>
-        </macrodef>
-    </target>
-    <target depends="-init-macrodef-junit-debug-impl" if="${junit.available}" name="-init-macrodef-test-debug-junit">
-        <macrodef name="test-debug" uri="http://www.netbeans.org/ns/j2se-project/3">
-            <attribute default="${includes}" name="includes"/>
-            <attribute default="${excludes}" name="excludes"/>
-            <attribute default="**" name="testincludes"/>
-            <attribute default="" name="testmethods"/>
-            <attribute default="${main.class}" name="testClass"/>
-            <attribute default="" name="testMethod"/>
-            <sequential>
-                <j2seproject3:test-debug-impl excludes="@{excludes}" includes="@{includes}" testincludes="@{testincludes}" testmethods="@{testmethods}">
-                    <customize>
-                        <classpath>
-                            <path path="${run.test.classpath}"/>
-                        </classpath>
-                        <jvmarg line="${endorsed.classpath.cmd.line.arg}"/>
-                        <jvmarg line="${run.jvmargs}"/>
-                        <jvmarg line="${run.jvmargs.ide}"/>
-                    </customize>
-                </j2seproject3:test-debug-impl>
-            </sequential>
-        </macrodef>
-    </target>
-    <target depends="-init-macrodef-testng-debug-impl" if="${testng.available}" name="-init-macrodef-test-debug-testng">
-        <macrodef name="test-debug" uri="http://www.netbeans.org/ns/j2se-project/3">
-            <attribute default="${includes}" name="includes"/>
-            <attribute default="${excludes}" name="excludes"/>
-            <attribute default="**" name="testincludes"/>
-            <attribute default="" name="testmethods"/>
-            <attribute default="${main.class}" name="testClass"/>
-            <attribute default="" name="testMethod"/>
-            <sequential>
-                <j2seproject3:testng-debug-impl testClass="@{testClass}" testMethod="@{testMethod}">
-                    <customize2>
-                        <syspropertyset>
-                            <propertyref prefix="test-sys-prop."/>
-                            <mapper from="test-sys-prop.*" to="*" type="glob"/>
-                        </syspropertyset>
-                    </customize2>
-                </j2seproject3:testng-debug-impl>
-            </sequential>
-        </macrodef>
-    </target>
-    <target depends="-init-macrodef-test-debug-junit,-init-macrodef-test-debug-testng" name="-init-macrodef-test-debug"/>
-    <!--
-                pre NB7.2 profiling section; consider it deprecated
-            -->
-    <target depends="-profile-pre-init, init, -profile-post-init, -profile-init-macrodef-profile, -profile-init-check" if="profiler.info.jvmargs.agent" name="profile-init"/>
-    <target if="profiler.info.jvmargs.agent" name="-profile-pre-init">
-        <!-- Empty placeholder for easier customization. -->
-        <!-- You can override this target in the ../build.xml file. -->
-    </target>
-    <target if="profiler.info.jvmargs.agent" name="-profile-post-init">
-        <!-- Empty placeholder for easier customization. -->
-        <!-- You can override this target in the ../build.xml file. -->
-    </target>
-    <target if="profiler.info.jvmargs.agent" name="-profile-init-macrodef-profile">
-        <macrodef name="resolve">
-            <attribute name="name"/>
-            <attribute name="value"/>
-            <sequential>
-                <property name="@{name}" value="${env.@{value}}"/>
-            </sequential>
-        </macrodef>
-        <macrodef name="profile">
-            <attribute default="${main.class}" name="classname"/>
-            <element name="customize" optional="true"/>
-            <sequential>
-                <property environment="env"/>
-                <resolve name="profiler.current.path" value="${profiler.info.pathvar}"/>
-                <java classname="@{classname}" dir="${profiler.info.dir}" fork="true" jvm="${profiler.info.jvm}">
-                    <jvmarg line="${endorsed.classpath.cmd.line.arg}"/>
-                    <jvmarg value="${profiler.info.jvmargs.agent}"/>
-                    <jvmarg line="${profiler.info.jvmargs}"/>
-                    <env key="${profiler.info.pathvar}" path="${profiler.info.agentpath}:${profiler.current.path}"/>
-                    <arg line="${application.args}"/>
-                    <classpath>
-                        <path path="${run.classpath}"/>
-                    </classpath>
-                    <syspropertyset>
-                        <propertyref prefix="run-sys-prop."/>
-                        <mapper from="run-sys-prop.*" to="*" type="glob"/>
-                    </syspropertyset>
-                    <customize/>
-                </java>
-            </sequential>
-        </macrodef>
-    </target>
-    <target depends="-profile-pre-init, init, -profile-post-init, -profile-init-macrodef-profile" if="profiler.info.jvmargs.agent" name="-profile-init-check">
-        <fail unless="profiler.info.jvm">Must set JVM to use for profiling in profiler.info.jvm</fail>
-        <fail unless="profiler.info.jvmargs.agent">Must set profiler agent JVM arguments in profiler.info.jvmargs.agent</fail>
-    </target>
     <!--
                 end of pre NB7.2 profiling section
             -->
->>>>>>> 7914734f
     <target depends="-init-debug-args" name="-init-macrodef-nbjpda">
         <macrodef name="nbjpdastart" uri="http://www.netbeans.org/ns/j2se-project/1">
             <attribute default="${main.class}" name="name"/>
@@ -725,40 +416,6 @@
             </sequential>
         </macrodef>
     </target>
-<<<<<<< HEAD
-=======
-    <target name="-init-macrodef-copylibs">
-        <macrodef name="copylibs" uri="http://www.netbeans.org/ns/j2se-project/3">
-            <attribute default="${manifest.file}" name="manifest"/>
-            <element name="customize" optional="true"/>
-            <sequential>
-                <property location="${build.classes.dir}" name="build.classes.dir.resolved"/>
-                <pathconvert property="run.classpath.without.build.classes.dir">
-                    <path path="${run.classpath}"/>
-                    <map from="${build.classes.dir.resolved}" to=""/>
-                </pathconvert>
-                <pathconvert pathsep=" " property="jar.classpath">
-                    <path path="${run.classpath.without.build.classes.dir}"/>
-                    <chainedmapper>
-                        <flattenmapper/>
-                        <filtermapper>
-                            <replacestring from=" " to="%20"/>
-                        </filtermapper>
-                        <globmapper from="*" to="lib/*"/>
-                    </chainedmapper>
-                </pathconvert>
-                <taskdef classname="org.netbeans.modules.java.j2seproject.copylibstask.CopyLibs" classpath="${libs.CopyLibs.classpath}" name="copylibs"/>
-                <copylibs compress="${jar.compress}" index="${jar.index}" indexMetaInf="${jar.index.metainf}" jarfile="${dist.jar}" manifest="@{manifest}" rebase="${copylibs.rebase}" runtimeclasspath="${run.classpath.without.build.classes.dir}">
-                    <fileset dir="${build.classes.dir}"/>
-                    <manifest>
-                        <attribute name="Class-Path" value="${jar.classpath}"/>
-                        <customize/>
-                    </manifest>
-                </copylibs>
-            </sequential>
-        </macrodef>
-    </target>
->>>>>>> 7914734f
     <target name="-init-presetdef-jar">
         <presetdef name="jar" uri="http://www.netbeans.org/ns/j2se-project/1">
             <jar compress="${jar.compress}" jarfile="${dist.jar}">
@@ -766,35 +423,7 @@
             </jar>
         </presetdef>
     </target>
-<<<<<<< HEAD
     <target depends="-pre-init,-init-private,-init-user,-init-project,-do-init,-post-init,-init-check,-init-macrodef-property,-init-macrodef-javac,-init-macrodef-junit,-init-macrodef-nbjpda,-init-macrodef-debug,-init-macrodef-java,-init-presetdef-jar" name="init"/>
-=======
-    <target name="-init-ap-cmdline-properties">
-        <property name="annotation.processing.enabled" value="true"/>
-        <property name="annotation.processing.processors.list" value=""/>
-        <property name="annotation.processing.processor.options" value=""/>
-        <property name="annotation.processing.run.all.processors" value="true"/>
-        <property name="javac.processorpath" value="${javac.classpath}"/>
-        <property name="javac.test.processorpath" value="${javac.test.classpath}"/>
-        <condition property="ap.supported.internal" value="true">
-            <not>
-                <matches pattern="1\.[0-5](\..*)?" string="${javac.source}"/>
-            </not>
-        </condition>
-    </target>
-    <target depends="-init-ap-cmdline-properties" if="ap.supported.internal" name="-init-ap-cmdline-supported">
-        <condition else="" property="ap.processors.internal" value="-processor ${annotation.processing.processors.list}">
-            <isfalse value="${annotation.processing.run.all.processors}"/>
-        </condition>
-        <condition else="" property="ap.proc.none.internal" value="-proc:none">
-            <isfalse value="${annotation.processing.enabled}"/>
-        </condition>
-    </target>
-    <target depends="-init-ap-cmdline-properties,-init-ap-cmdline-supported" name="-init-ap-cmdline">
-        <property name="ap.cmd.line.internal" value=""/>
-    </target>
-    <target depends="-pre-init,-init-private,-init-user,-init-project,-do-init,-post-init,-init-check,-init-macrodef-property,-init-macrodef-javac,-init-macrodef-test,-init-macrodef-test-debug,-init-macrodef-nbjpda,-init-macrodef-debug,-init-macrodef-java,-init-presetdef-jar,-init-ap-cmdline" name="init"/>
->>>>>>> 7914734f
     <!--
                 ===================
                 COMPILATION SECTION
@@ -1034,71 +663,6 @@
     </target>
     <target depends="init,-pre-debug-fix,-do-debug-fix" if="netbeans.home" name="debug-fix"/>
     <!--
-<<<<<<< HEAD
-=======
-                =================
-                PROFILING SECTION
-                =================
-            -->
-    <!--
-                pre NB7.2 profiler integration
-            -->
-    <target depends="profile-init,compile" description="Profile a project in the IDE." if="profiler.info.jvmargs.agent" name="-profile-pre72">
-        <fail unless="netbeans.home">This target only works when run from inside the NetBeans IDE.</fail>
-        <nbprofiledirect>
-            <classpath>
-                <path path="${run.classpath}"/>
-            </classpath>
-        </nbprofiledirect>
-        <profile/>
-    </target>
-    <target depends="profile-init,compile-single" description="Profile a selected class in the IDE." if="profiler.info.jvmargs.agent" name="-profile-single-pre72">
-        <fail unless="profile.class">Must select one file in the IDE or set profile.class</fail>
-        <fail unless="netbeans.home">This target only works when run from inside the NetBeans IDE.</fail>
-        <nbprofiledirect>
-            <classpath>
-                <path path="${run.classpath}"/>
-            </classpath>
-        </nbprofiledirect>
-        <profile classname="${profile.class}"/>
-    </target>
-    <target depends="profile-init,compile-single" if="profiler.info.jvmargs.agent" name="-profile-applet-pre72">
-        <fail unless="netbeans.home">This target only works when run from inside the NetBeans IDE.</fail>
-        <nbprofiledirect>
-            <classpath>
-                <path path="${run.classpath}"/>
-            </classpath>
-        </nbprofiledirect>
-        <profile classname="sun.applet.AppletViewer">
-            <customize>
-                <arg value="${applet.url}"/>
-            </customize>
-        </profile>
-    </target>
-    <target depends="profile-init,compile-test-single" if="profiler.info.jvmargs.agent" name="-profile-test-single-pre72">
-        <fail unless="netbeans.home">This target only works when run from inside the NetBeans IDE.</fail>
-        <nbprofiledirect>
-            <classpath>
-                <path path="${run.test.classpath}"/>
-            </classpath>
-        </nbprofiledirect>
-        <junit dir="${profiler.info.dir}" errorproperty="tests.failed" failureproperty="tests.failed" fork="true" jvm="${profiler.info.jvm}" showoutput="true">
-            <env key="${profiler.info.pathvar}" path="${profiler.info.agentpath}:${profiler.current.path}"/>
-            <jvmarg value="${profiler.info.jvmargs.agent}"/>
-            <jvmarg line="${profiler.info.jvmargs}"/>
-            <test name="${profile.class}"/>
-            <classpath>
-                <path path="${run.test.classpath}"/>
-            </classpath>
-            <syspropertyset>
-                <propertyref prefix="test-sys-prop."/>
-                <mapper from="test-sys-prop.*" to="*" type="glob"/>
-            </syspropertyset>
-            <formatter type="brief" usefile="false"/>
-            <formatter type="xml"/>
-        </junit>
-    </target>
-    <!--
                 end of pre NB72 profiling section
             -->
     <target if="netbeans.home" name="-profile-check">
@@ -1135,7 +699,6 @@
         <antcall target="run-applet"/>
     </target>
     <!--
->>>>>>> 7914734f
                 ===============
                 JAVADOC SECTION
                 ===============
