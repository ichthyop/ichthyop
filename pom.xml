<!--

ICHTHYOP, a Lagrangian tool for simulating ichthyoplankton dynamics
http://www.ichthyop.org

Copyright (C) IRD (Institut de Recherce pour le Developpement) 2006-2020
http://www.ird.fr

Main developper: Philippe VERLEY (philippe.verley@ird.fr), Nicolas Barrier (nicolas.barrier@ird.fr)
Contributors (alphabetically sorted):
Gwendoline ANDRES, Sylvain BONHOMMEAU, Bruno BLANKE, Timothee BROCHIER,
Christophe HOURDIN, Mariem JELASSI, David KAPLAN, Fabrice LECORNU,
Christophe LETT, Christian MULLON, Carolina PARADA, Pierrick PENVEN,
Stephane POUS, Nathan PUTMAN.

Ichthyop is a free Java tool designed to study the effects of physical and
biological factors on ichthyoplankton dynamics. It incorporates the most
important processes involved in fish early life: spawning, movement, growth,
mortality and recruitment. The tool uses as input time series of velocity,
temperature and salinity fields archived from oceanic models such as NEMO,
ROMS, MARS or SYMPHONIE. It runs with a user-friendly graphic interface and
generates output files that can be post-processed easily using graphic and
statistical software.

To cite Ichthyop, please refer to Lett et al. 2008
A Lagrangian Tool for Modelling Ichthyoplankton Dynamics
Environmental Modelling & Software 23, no. 9 (September 2008) 1210-1214
doi:10.1016/j.envsoft.2008.02.005

This program is free software: you can redistribute it and/or modify
it under the terms of the GNU General Public License as published by
the Free Software Foundation (version 3 of the License). For a full
description, see the LICENSE file.

This program is distributed in the hope that it will be useful,
but WITHOUT ANY WARRANTY; without even the implied warranty of
MERCHANTABILITY or FITNESS FOR A PARTICULAR PURPOSE.  See the
GNU General Public License for more details.

You should have received a copy of the GNU General Public License
along with this program.  If not, see <https://www.gnu.org/licenses/>.

-->


<project xmlns="http://maven.apache.org/POM/4.0.0" xmlns:xsi="http://www.w3.org/2001/XMLSchema-instance"
  xsi:schemaLocation="http://maven.apache.org/POM/4.0.0 http://maven.apache.org/maven-v4_0_0.xsd">
    <!-- Maven properties -->
    <modelVersion>4.0.0</modelVersion>
    <groupId>org.previmer</groupId>
    <artifactId>ichthyop</artifactId>
    <version>3.3.16</version>
    <packaging>jar</packaging>
    <name>Ichthyop</name>
    <description></description>

    <!-- Project properties -->
    <properties>
        <project.build.sourceEncoding>UTF-8</project.build.sourceEncoding>
<<<<<<< HEAD
        <maven.compiler.source>11</maven.compiler.source>
        <maven.compiler.target>11</maven.compiler.target>
=======
        <maven.compiler.release>11</maven.compiler.release>
>>>>>>> b2ecfd8b
        <mainClass>org.previmer.ichthyop.ui.IchthyopApp</mainClass>
        <javafx.version>13</javafx.version>
        <javafx.maven.plugin.version>0.0.6</javafx.maven.plugin.version>
    </properties>

    <!-- Libraries declarations -->

    <!-- Address to the libraries repositories -->
    <repositories>
        <!-- Default Maven repository -->
        <repository>
            <id>default</id>
            <url>http://repo.maven.apache.org/maven2/</url>
        </repository>

        <!-- Local repository -->
        <repository>
            <id>project.local</id>
            <name>project</name>
            <url>file:${project.basedir}/local/</url>
        </repository>

        <!-- NetCDF releases repository -->
        <repository>
            <snapshots>
                <enabled>true</enabled>
            </snapshots>
            <id>amap-maven-central</id>
            <name>libs-release</name>
            <url>https://artifacts.unidata.ucar.edu/repository/unidata-releases/</url>
        </repository>

        <!-- NetCDF snapshots repository -->
        <repository>
            <id>amap-maven-snapshots</id>
            <name>libs-snapshot</name>
            <url>https://artifacts.unidata.ucar.edu/repository/unidata-snapshots/</url>
        </repository>
    </repositories>

    <build>

        <filters>
            <filter>
                src/main/filters/IchthyopApp.filters
            </filter>
        </filters>

        <resources>

            <resource>
                <directory>src/main/resources/</directory>
                <excludes>
                    <exclude>*.png</exclude>
                </excludes>
                <filtering>true</filtering>
            </resource>

            <resource>
                <directory>src/main/resources/</directory>
                <excludes>
                    <exclude>*.properties</exclude>
                </excludes>
            </resource>

        </resources>

        <plugins>
<<<<<<< HEAD
        
            <plugin>
                <groupId>org.openjfx</groupId>
                <artifactId>javafx-maven-plugin</artifactId>
                <version>${javafx.maven.plugin.version}</version>
                <executions>
                    <execution>
                        <!-- Default configuration for running -->
                        <!-- Usage: mvn clean javafx:run -->
                        <id>default-cli</id>
                        <configuration>
                            <mainClass>org.previmer.ichthyop.ui.JavaFXIchthyop</mainClass>
                        </configuration>
                    </execution>
                </executions>
            </plugin>
           
=======
            
            <plugin>
                <groupId>org.apache.maven.plugins</groupId>
                <artifactId>maven-resources-plugin</artifactId>
                <version>3.3.1</version>
                <configuration>
                    <propertiesEncoding>UTF-8</propertiesEncoding>
                </configuration>
            </plugin>

            <plugin>
                <groupId>org.apache.maven.plugins</groupId>
                <artifactId>maven-javadoc-plugin</artifactId>
                <version>3.6.0</version>
                <configuration>
                    <outputDirectory>doc/_static/javadoc</outputDirectory>
                    <reportOutputDirectory>doc/_static/javadoc</reportOutputDirectory>
                    <failOnError>false</failOnError>
                </configuration>
            </plugin>

            <plugin>
                <groupId>org.apache.maven.plugins</groupId>
                <artifactId>maven-compiler-plugin</artifactId>
                <version>3.11.0</version>
                <configuration>
                    <release>${maven.compiler.release}</release>
                </configuration>
            </plugin>

>>>>>>> b2ecfd8b
            <!-- Copy dependencies in lib folder -->
            <plugin>
                <groupId>org.apache.maven.plugins</groupId>
                <artifactId>maven-dependency-plugin</artifactId>
                <version>3.6.0</version>
                <executions>
                    <execution>
                        <id>copy-dependencies</id>
                        <phase>package</phase>
                        <goals>
                            <goal>copy-dependencies</goal>
                        </goals>
                        <configuration>
                            <overWriteReleases>false</overWriteReleases>
                            <overWriteSnapshots>false</overWriteSnapshots>
                            <overWriteIfNewer>true</overWriteIfNewer>
                            <excludeScope>system</excludeScope>
                            <excludeGroupIds>junit,org.hamcrest</excludeGroupIds>
                            <outputDirectory>${project.build.directory}/lib</outputDirectory>
                        </configuration>
                    </execution>
                </executions>
            </plugin>

            <!-- Link the jar with the dependencies in libs folder -->
            <plugin>
                <groupId>org.apache.maven.plugins</groupId>
                <artifactId>maven-jar-plugin</artifactId>
                <version>3.3.0</version>
                <configuration>
                    <archive>
                        <manifest>
                            <addClasspath>true</addClasspath>
                            <classpathPrefix>lib/</classpathPrefix>
                            <mainClass>${mainClass}</mainClass>
                            <addDefaultImplementationEntries>true</addDefaultImplementationEntries>
                        </manifest>
                    </archive>
                </configuration>
            </plugin>

            <!-- Create a jar with dependencies inside -->
            <plugin>
                <groupId>org.apache.maven.plugins</groupId>
                <artifactId>maven-assembly-plugin</artifactId>
                <version>3.6.0</version>
                <executions>
                    <execution>
                        <phase>package</phase>
                        <goals>
                            <goal>single</goal>
                        </goals>
                        <configuration>
                            <archive>
                                <manifest>
                                    <addClasspath>true</addClasspath>
                                    <classpathPrefix>lib/</classpathPrefix>
                                    <mainClass>${mainClass}</mainClass>
                                    <addDefaultImplementationEntries>true</addDefaultImplementationEntries>
                                </manifest>
                            </archive>
                            <descriptorRefs>
                                <descriptorRef>jar-with-dependencies</descriptorRef>
                            </descriptorRefs>
                        </configuration>
                    </execution>
                </executions>
            </plugin>

            <!-- Execute the jar file on "Run Project" -->
            <plugin>
                <groupId>org.codehaus.mojo</groupId>
                <artifactId>exec-maven-plugin</artifactId>
                <version>3.1.0</version>
                <executions>
                    <execution>
                        <id>default-cli</id>
                        <goals>
                            <goal>exec</goal>
                        </goals>
                        <configuration>
                            <executable>${java.home}/bin/java</executable>
                            <commandlineArgs>-classpath "${project.build.directory}/lib" -jar "${project.build.directory}/${project.build.finalName}.jar"</commandlineArgs>
                        </configuration>
                    </execution>
                </executions>
            </plugin>

            <plugin>
                <groupId>org.apache.maven.plugins</groupId>
                <artifactId>maven-enforcer-plugin</artifactId>
                <version>3.4.1</version>
                <executions>
                    <execution>
                        <id>enforce-maven</id>
                        <goals>
                            <goal>enforce</goal>
                        </goals>
                        <configuration>
                            <rules>
                                <requireMavenVersion>
                                    <version>3.2.5</version>
                                </requireMavenVersion>
                            </rules>
                        </configuration>
                    </execution>
                </executions>
            </plugin>


        </plugins>
    </build>
    <dependencies>
        <dependency>
            <groupId>de.micromata.jak</groupId>
            <artifactId>JavaAPIforKml</artifactId>
            <version>2.2.1</version>
        </dependency>
        <dependency>
            <groupId>com.sun.xml</groupId>
            <artifactId>jaxb-impl</artifactId>
            <version>2.0EA3</version>
        </dependency>
        <dependency>
            <groupId>org.jdom</groupId>
            <artifactId>jdom2</artifactId>
            <version>2.0.6.1</version>
        </dependency>
        <dependency>
            <groupId>edu.ucar</groupId>
            <artifactId>netcdfAll</artifactId>
            <version>5.5.2</version>
        </dependency>
        <dependency>
            <groupId>ml.options</groupId>
            <artifactId>options</artifactId>
            <version>1.0.0</version>
        </dependency>
        <dependency>
            <groupId>org.swinglabs</groupId>
            <artifactId>swingx-core</artifactId>
            <version>1.6.2-2</version>
        </dependency>
        <dependency>
            <groupId>org.swinglabs</groupId>
            <artifactId>swingx-ws</artifactId>
            <version>1.0</version>
        </dependency>
        <dependency>
            <groupId>com.opencsv</groupId>
            <artifactId>opencsv</artifactId>
            <version>5.7.1</version>
        </dependency>
        <dependency>
            <groupId>net.java.dev.timingframework</groupId>
            <artifactId>timingframework</artifactId>
            <version>1.0</version>
        </dependency>
        <dependency>
            <groupId>org.jdesktop.bsaf</groupId>
            <artifactId>bsaf</artifactId>
            <version>1.9.2</version>
            <exclusions>
                <exclusion>
                    <groupId>javax.jnlp</groupId>
                    <artifactId>jnlp</artifactId>
                </exclusion>
            </exclusions>
        </dependency>
        <dependency>
            <groupId>org.junit.jupiter</groupId>
            <artifactId>junit-jupiter-api</artifactId>
            <version>5.9.3</version>
            <scope>test</scope>
        </dependency>
        <dependency>
            <groupId>org.junit.jupiter</groupId>
            <artifactId>junit-jupiter-engine</artifactId>
            <version>5.9.3</version>
            <scope>test</scope>
        </dependency>
        <dependency>
            <groupId>org.openjfx</groupId>
            <artifactId>javafx-controls</artifactId>
            <version>${javafx.version}</version>
        </dependency>
        <dependency>
            <groupId>org.openjfx</groupId>
            <artifactId>javafx-fxml</artifactId>
            <version>${javafx.version}</version>
        </dependency>
    </dependencies>
</project><|MERGE_RESOLUTION|>--- conflicted
+++ resolved
@@ -57,12 +57,7 @@
     <!-- Project properties -->
     <properties>
         <project.build.sourceEncoding>UTF-8</project.build.sourceEncoding>
-<<<<<<< HEAD
-        <maven.compiler.source>11</maven.compiler.source>
-        <maven.compiler.target>11</maven.compiler.target>
-=======
         <maven.compiler.release>11</maven.compiler.release>
->>>>>>> b2ecfd8b
         <mainClass>org.previmer.ichthyop.ui.IchthyopApp</mainClass>
         <javafx.version>13</javafx.version>
         <javafx.maven.plugin.version>0.0.6</javafx.maven.plugin.version>
@@ -131,8 +126,7 @@
         </resources>
 
         <plugins>
-<<<<<<< HEAD
-        
+
             <plugin>
                 <groupId>org.openjfx</groupId>
                 <artifactId>javafx-maven-plugin</artifactId>
@@ -148,39 +142,7 @@
                     </execution>
                 </executions>
             </plugin>
-           
-=======
-            
-            <plugin>
-                <groupId>org.apache.maven.plugins</groupId>
-                <artifactId>maven-resources-plugin</artifactId>
-                <version>3.3.1</version>
-                <configuration>
-                    <propertiesEncoding>UTF-8</propertiesEncoding>
-                </configuration>
-            </plugin>
-
-            <plugin>
-                <groupId>org.apache.maven.plugins</groupId>
-                <artifactId>maven-javadoc-plugin</artifactId>
-                <version>3.6.0</version>
-                <configuration>
-                    <outputDirectory>doc/_static/javadoc</outputDirectory>
-                    <reportOutputDirectory>doc/_static/javadoc</reportOutputDirectory>
-                    <failOnError>false</failOnError>
-                </configuration>
-            </plugin>
-
-            <plugin>
-                <groupId>org.apache.maven.plugins</groupId>
-                <artifactId>maven-compiler-plugin</artifactId>
-                <version>3.11.0</version>
-                <configuration>
-                    <release>${maven.compiler.release}</release>
-                </configuration>
-            </plugin>
-
->>>>>>> b2ecfd8b
+
             <!-- Copy dependencies in lib folder -->
             <plugin>
                 <groupId>org.apache.maven.plugins</groupId>
@@ -289,10 +251,9 @@
                     </execution>
                 </executions>
             </plugin>
-
-
         </plugins>
     </build>
+
     <dependencies>
         <dependency>
             <groupId>de.micromata.jak</groupId>
