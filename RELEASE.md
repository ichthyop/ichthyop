# ICHTHYOP Release notes

## Changes in 3.3.13

<<<<<<< HEAD
### New features

- Possibility to define the number of particles released per area
- Sphinx documentation is now included in the repository

### Bug fix

- If the `units` attribute is not found in the NetCDF file, then the `time_of_origin` parameter is used. **Must be in the NETCDF standards, i.e `seconds since YYYY-MM-DD HH:MM`**
- Adding serial parameters with the console did not work properly when hidden parameters were effectively hidden. The button is therefore activated only when hidden parameters are shown. 
- Correction of a bug in the Preview. When zones were modified, preview was not updated accordingly. Now it is the case.
- In `MigrationAction.java`, correction of the check on whether the particle destination depth is below the sea-bed. Comparison with bathymetry is now used instead of depth at `k=0`, which only workd on sigma models (ROMS and MARS)
=======
### Bug fix

- Correction in the reading of vertical scale variables in `Mercator_3D`. Management of the case where it is a 1D variable.
- Forcing compilation and target to Java 11 in `pom.xml`
>>>>>>> 81c574de

## Changes in 3.3.12

### New features

- Adding the reading of noleap calendars.
- Possibility to select the NetCDF output format (usefull for Windows users).
- Adding some unit tests (NetCDF time)
- Adding the possibility to save density maps instead of trajectories.
- Adding saving of a `drifter` variable in order to use for mapping
- Adding possibility to use NetCDF file compression (new set of parameters)

### Bug fix

- Consideration of the case where HH:mm:ss is not provided in units (issues #22) 
- Consideration of the case where time is provided as HH:mm instead of HH:mm:ss (issue #32)
- If NetCDF time cannot be properly read in NetCDF (wrong units), use the string provided in the `time_origin` parameter.
- Adding the case when time units is in `minutes since ...`
- Correct a bug in the writting of time in the Ichthyop console.

## Changes in 3.3.11

### Bug fix

- Resolve a problem in the saving of XML Zone files on Windows. Encoding was automatically set to Cp1512, not handled by XML. Now UTF-8 should be saved. Bug was corrected for configuration files in 3.3.6 but not for zone files.

## Changes in 3.3.10

### Bug fix

- Add the `units` attribute (which replaces the `origin` attribute) to the time variable. It was lost with the new time management in Ichthyop.
- **Correct bug in template creation (templates were considered as resources by Ichthyop but were kept in `java` folder, which was not used as resource folder).**

## Changes in 3.3.9

### New features

- Resources have been moved in a new folder (`src/main/resources`). This allows the VSCOde debugger to work more  nicely (debugging in `java` files and not in `class` files). 

### Bug fix

- Template configuration and forcing files have been updated to match the new management of time (use of units attributes in the NetCDF)
- Closing of NetcdfFile in the `getDate()` method (`DatasetUtil.java`), which causes errors after multiple opening (pointed out by Amael Dupaix)

## Changes in Ichthyop 3.3.8

### Bug fix

- Correct output issue when running multiple simulations (pointed out by Amael Dupaix)

## Changes in Ichthyop 3.3.7

### New features

- Remove all warnings (VSCode)
- Remove deprecated NetCDF functions, use new NetCDF implementation
- Re-add the `WaveDriftFileAction.java` file.
- New constructor for the `InterAnnualCalendar` object
- Saving the stage values in the `DebGrowthAction.java`

### Bug fix

- Correction of the pC calculation in the classical DEB (forgot Tahr correction) + change starvation correction (`||` instead of `&&`)
- Correction in the saving of zones areas: `zoneX` is the dimension (number of points) while `coord_zoneX` is the coordinates of each point. Allows to read file using Python Xarray without problems.
- Correction in the time management in Ichthtyop. Use `LocalDateTime` extensively.
- Correction in the lock of particles when recruited. This insures that analysing recruitment from `zones` or `recruited_zones` variables gives the same result (spotted by Stephane Pous)
- Correction of a bug in the saving of ouput file with Zones + Gui (spotted by Stephane Pous)
- Correction of a bug in the display of zones in GUI (used the wrong variable to display variables on maps)
- Do not include a user-defined track variable if already included (for instance `temperature` in `LethalTempAction.java`)

## Changes in Ichthyop 3.3.6

### Bug fixes

- Resolve a problem in the saving of XML configuration files on Windows. Encoding was automatically set to Cp1512, not handled by XML. Now UTF-8 should be saved.

## Changes in Ichthyop 3.3.5

### New features

- Automatic compilation tests using GitHub actions
- Badges on README.md.
- New License to allow connections with Zenodo (GPL-3)
- Adding debugging stuff that saves W computed by Ichthyop and leaves program

### Bug fixes

- Deactivate the `compile on save` Netbeans feature (compilation errors not always detected)
- Correction of a bug in the `TxtFileRelease` class. In 3.3.4, changes were made to insure that the output drifter dimension has the same size as the effectively released particles, but in fact the file has a 0 drifter dimension. Moved back to previous state, with the display of a warning message.

## Changes in Ichthyop 3.3.4

### Bug fixes

- Correction in the reading of gdepT/gdepW in NemoDataset (use of `round` instead of `floor`)
- Possibility to use DEB length criterion for the RecruitmentAction (no more conflict with traditional growth actions like linear)
- Debugging the configuration update manager (work from resource stream rather than URL, which failed when running the jar file directly)

### New features

- Adding NEMO in 2D
- Possibility to read Roms W field instead of computing it (not fully satisfying though)
- Nyctemeral migration not active if the target depth is below the local sea floor
- Moving to Maven Java system (easier compilation using `mvn -B package`).
- Adding possibility to run Ichthyop in map coordinates rather than in lon/lat (developped for polar application, Dennis Jongsomjit).
- Adding functional response to linear growth action (implies reading food variable if activated)

## Changes in Ichthyop 3.3.3

### Bug fixes

- Correction in the calculation of W in NEMO dataset using divergence equation.

### New features

- Taking into account partial steps in NEMO dataset.

## Changes since Ichthyop 3.2

### Bug fixes:
* ROMS3D the VertCoordType global attribute was not read correctly and lead to incorrect calculation of the vertical levels.
* RungeKutta scheme now works in backward for 2D simulations
* The 'zone' output variable displays -99 for particles that have not been released yet (used to be zero, which is incorrect information)
* The 'release_zone' output variable now works with multiple release events (only the first release event would be written in the variable and all other particle release zones were set to zero)
* Horizontal dispersion now works in backward mode
* Multi release events works in backward mode
* NaN values for U and V velocities are handled with MARS2D and ROMS2D
* Zone display in Step 3 Mapper has been improved. A zone is now drawed cell by cell, as it is done in the preview. The approach has a few inconvinients though (i) when zones overlap the last one drawn will cover the other ones; (ii) the zone defined in the output NetCDF files prior to this commit will not be drawable anymore; (iii) the WMSMapper.java needs the Dataset to be initialized to be able to draw the zones. Which is fine if the user draw the zones just after running the simulation. It will be an issue when the mapping is down at an other time. Nonetheless the user can still load the corresponding configuration file and click on Preview to initialize the dataset.
* Random generator number in the horizontal dispersion process was always initialised with the same seed. Set a unique seed for every run.

### New features:
* Linear growth can define custom larval stages with length thresholds
* "Patches in zones" release mode accepts a new parameter "per_zone" to indicate whether the number of particles is global (as it used to be) or per release zones (new feature).
* New plugin for ROMS3D OpenDAP
* All the Dataset plugins detect automatically the unit of the time value by reading variable attribute "units". It can be either seconds or days, but can be easily extended to other units on demand.
* Added command line option -quiet in the batch mode for printing only error message
* New module 'Active swimming'. Swimming velocity is provided as an age function in a separated CSV file. The module accepts two modes : the input swimming velocity can either be constant (the particle always swims at the defined velocity) or random (the particle swims at random velocity among [0, 2 * defined velocity]). Swimming is isotropic.
* New plugin for NOVELTIS data (from local NetCDF files)
* New plugin for Mercator2D data (from local NetCDF files), regular grid
* New plugin for OSCAR data (from local NetCDF files and from OpenDAP) http://www.oscar.noaa.gov/
* Vertical migration: user can define depth at day and depth at night as functions of age, provided in CSV files.
* Multithread option in Population.java can be set to TRUE. Experimental feature though, might not work satisfactorily yet.
* New growth function SoleGrowthAction.java dlength = c1[stage] * Math.pow(temperature, c2[stage]) * dt_day. c1 and c2 are user defined and depend on user defined length stages
* NemoDataset, new parameter read_var_w = true/false whether the W variable should be read or recalculated
* Replaced ClimatoCalendar by Day360Calendar which takes into account an Origin of time (same parameter used for the Gregorian Calendar).
* NemoDataset, added new function to reconstruct three-dimensional e3t field from e3t_0, e3t_ps and mbathy

 
### Requirement

Java >= 1.8

### Run Ichthyop 

Double click on the JAR file or run it from commmand line 'java -jar ichthyop-3.3.jar'

### License information

This program is free software: you can redistribute it and/or modify it under the terms of the GNU General Public License as published by the Free Software Foundation, either version 3 of the License, or (at your option) any later version.

This program is distributed in the hope that it will be useful, but WITHOUT ANY WARRANTY; without even the implied warranty of MERCHANTABILITY or FITNESS FOR A PARTICULAR PURPOSE. See the GNU General Public License for more details.

For details about the GNU General Public License, please see http://www.gnu.org/licenses/

### Description of files and folders

% Files
ichthyop-3.3.jar, java exectuable
readme.txt --> this document

% Directories
cfg --> Ichthyop configuration folder
lib --> Necessary libraries to run the program
input --> Basic NetCDF input files used for the examples

##  From 3.1 to 3.2
### Bug fixes:
Multi release events - Some particles were overwritten at new release event.
Mapping - The JVM would often crash (architecture and version dependant) when trying to retrieve map background though the computer is offline or behind a proxy. Created and offline tile factory.
Bactracking - Multi release event did not work in backward mode.

### New features:
Dataset - Ichthyop can read Symphonie (http://sirocco.omp.obs-mip.fr/outils/Symphonie/Accueil/SymphoAccueil.htm) NetCDF output files.
Lethal temperature - Added a hot lethal temperature. Lethal temperatures (both cold and hot) can be provided as a function of particle age, in a CSV file.
Buoyancy - Egg density can be provided as a function of age, in a CSV file. 

## From 3.0b to 3.1
### Bug fixes:
Configuration panel - Crashed at displaying a block with no visible parameter.
Backtracking - Used to crash for particles reaching the edge of the domain.
Backtracking - Did not work in batch neither SERIAL mode.
Backtracking - Time spans were incorrectly defined for KMZ export.
Backtracking - Multiple release events was not supported.
Zone editor - Ensured all floating numbers are dot-separated. Bathymetric mask was always enabled even though the checkbox was not selected.
Release particles - Application did not warn the user when attempting to release particles under the bottom or above the surface.
Dataset - Application used to throw an 'IOException, two many files opened' when working with many NetCDF input files.
OPA NEMO - computation of the vertical velocity was not correct. Now requires fields e3u_ps & e3v_ps.
Configuration menu - Save as button did not work.
Gregorian calendar - The time converter generated a 24h offset on leap years only.
ROMS Dataset - Wrong calculation of the NEW type of vertical coordinate.
Coastal advection - 


### New features:
Coastline behavior - Now there is a parameter to control coastal behavior. Particle might beach, bounce on the coastline as a billiard ball or just standstill.
Mars - Handles generalized sigma level (Mars V8).
Mars - Handles rotated domains (lon & lat as two dimensional fields).
WMS - Broaden the zoom range.
Recruitment stain - Look for recruited particles within an area defined by a central point and a radius.
NetCDF library updated to last version (4.2 April 2011)
Dataset - Added an option to deactivate a thorough and expensive sorting of the NetCDF input files when the files are already chronologically sorted.<|MERGE_RESOLUTION|>--- conflicted
+++ resolved
@@ -1,8 +1,7 @@
 # ICHTHYOP Release notes
 
-## Changes in 3.3.13
-
-<<<<<<< HEAD
+## Changes in 3.3.14
+
 ### New features
 
 - Possibility to define the number of particles released per area
@@ -14,12 +13,13 @@
 - Adding serial parameters with the console did not work properly when hidden parameters were effectively hidden. The button is therefore activated only when hidden parameters are shown. 
 - Correction of a bug in the Preview. When zones were modified, preview was not updated accordingly. Now it is the case.
 - In `MigrationAction.java`, correction of the check on whether the particle destination depth is below the sea-bed. Comparison with bathymetry is now used instead of depth at `k=0`, which only workd on sigma models (ROMS and MARS)
-=======
+
+## Changes in 3.3.13
+
 ### Bug fix
 
 - Correction in the reading of vertical scale variables in `Mercator_3D`. Management of the case where it is a 1D variable.
 - Forcing compilation and target to Java 11 in `pom.xml`
->>>>>>> 81c574de
 
 ## Changes in 3.3.12
 
